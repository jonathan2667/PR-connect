--- conflicted
+++ resolved
@@ -1,6 +1,5 @@
 // Environment-aware API configuration
 const getApiBaseUrl = () => {
-<<<<<<< HEAD
   // Destructure environment variable with fallback
   const { NEXT_PUBLIC_API_URL } = process.env;
   
@@ -8,12 +7,6 @@
   if (NEXT_PUBLIC_API_URL) {
     console.log('✅ Found NEXT_PUBLIC_API_URL:', NEXT_PUBLIC_API_URL);
     return NEXT_PUBLIC_API_URL;
-=======
-  // Always prioritize environment variable first
-  const backendUrl = "https://pr-connect-backend.onrender.com";
-  if (backendUrl) {
-    return backendUrl;
->>>>>>> e9d41970
   }
   
   console.log('❌ NEXT_PUBLIC_API_URL not found, using fallback logic');
